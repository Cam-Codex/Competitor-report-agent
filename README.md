--- conflicted
+++ resolved
@@ -12,11 +12,7 @@
 
 - Optional LLM-powered summaries for richer article context.
 - Vendor weaknesses framed against ThoughtSpot's search-driven analytics.
-<<<<<<< HEAD
-- A "Top News" tab highlighting priority competitors and a "Latest News" tab showing cross-vendor and industry coverage from the last two days.
-=======
 - A "Top News" tab highlighting priority competitors and a "Latest News" tab for recent coverage.
->>>>>>> 679b6695
 - Expanded feed coverage for OpenAI, Anthropic, Google Looker/Gemini, Qlik and more.
 
 ---
