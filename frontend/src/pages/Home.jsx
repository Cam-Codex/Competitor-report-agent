--- conflicted
+++ resolved
@@ -2,13 +2,6 @@
 import Section from '../components/Section.jsx';
 
 export default function Home({ articles }) {
-<<<<<<< HEAD
-  if (!articles.length) {
-    return <p className="empty">No articles available.</p>;
-  }
-
-=======
->>>>>>> 0b6e7380
   const priority = [
     'Databricks',
     'Snowflake',
@@ -18,29 +11,6 @@
     'Qlik',
     'Looker',
     'Google',
-<<<<<<< HEAD
-    'OpenAI',
-    'Anthropic',
-    'Tableau',
-  ];
-  const prioritySet = new Set(priority);
-
-  const sorted = [...articles].sort((a, b) => {
-    const aPri = prioritySet.has(a.source);
-    const bPri = prioritySet.has(b.source);
-    if (aPri !== bPri) return bPri - aPri;
-    return new Date(b.fetched || 0) - new Date(a.fetched || 0);
-  });
-
-  const topTen = sorted.slice(0, 10);
-  const top = topTen.filter((a) => prioritySet.has(a.source));
-  const rest = topTen.filter((a) => !prioritySet.has(a.source));
-
-  return (
-    <div className="home">
-      {top.length > 0 && <Section title="Top News" articles={top} />}
-      {rest.length > 0 && <Section title="Latest" articles={rest} />}
-=======
   ];
   const top = articles.filter((a) => priority.includes(a.source));
   const rest = articles.filter((a) => !priority.includes(a.source));
@@ -49,7 +19,6 @@
     <div>
       {top.length > 0 && <Section title="Top News" articles={top} />}
       <Section title="Latest" articles={rest} />
->>>>>>> 0b6e7380
     </div>
   );
 }