--- conflicted
+++ resolved
@@ -13,20 +13,11 @@
     'Google',
     'Pyramid Analytics',
   ];
-<<<<<<< HEAD
-  const parseDate = (a) => new Date(a.published || a.fetched);
-  const latest = [...articles].sort((a, b) => parseDate(b) - parseDate(a));
-  const top = latest.filter((a) => priority.includes(a.source));
-  const defaultTab = top.length > 0 ? 'top' : 'latest';
-  const [tab, setTab] = useState(defaultTab);
-  const shown = tab === 'top' ? top : latest;
-=======
   const top = articles.filter((a) => priority.includes(a.source));
   const rest = articles.filter((a) => !priority.includes(a.source));
   const defaultTab = top.length > 0 ? 'top' : 'latest';
   const [tab, setTab] = useState(defaultTab);
   const shown = tab === 'top' ? top : rest;
->>>>>>> 679b6695
 
   return (
     <div>
