--- conflicted
+++ resolved
@@ -11,11 +11,7 @@
   return (
     <div className="vendor-folders">
       {Object.entries(grouped).map(([vendor, arts]) => (
-<<<<<<< HEAD
-        <details key={vendor}>
-=======
         <details key={vendor} open>
->>>>>>> 0b6e7380
           <summary>{vendor}</summary>
           <Section articles={arts} />
         </details>
