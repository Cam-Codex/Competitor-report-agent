/* ThoughtSpot-inspired palette and gradients */
:root {
  --ts-primary: #4e3289;
<<<<<<< HEAD
  --ts-secondary: #00b4d8;
  --ts-bg: #ffffff;
  --ts-surface: #f5f5f5;
  --ts-text: #000000;
=======
  --ts-bg: #020202;
  --ts-text: #ffffff;
>>>>>>> 0b6e7380
}

body {
  margin: 0;
  font-family: 'Segoe UI', Tahoma, sans-serif;
  background: var(--ts-bg);
<<<<<<< HEAD
  min-height: 100vh;
=======
>>>>>>> 0b6e7380
  color: var(--ts-text);
}

.navbar {
<<<<<<< HEAD
  background: linear-gradient(90deg, var(--ts-primary) 0%, var(--ts-secondary) 100%);
  color: #fff;
=======
  background: var(--ts-primary);
  color: var(--ts-text);
>>>>>>> 0b6e7380
  display: flex;
  align-items: center;
  justify-content: space-between;
  padding: 1rem 2rem;
}

.navbar h1 {
  margin: 0;
  font-size: 1.5rem;
}

.navbar nav a {
  color: var(--ts-text);
  margin-right: 1rem;
  text-decoration: none;
  font-weight: 500;
}

.navbar nav a.active {
  text-decoration: underline;
}

.navbar nav a:last-child {
  margin-right: 0;
}

.search {
  padding: 0.5rem 0.75rem;
  border: none;
  border-radius: 4px;
  min-width: 200px;
  background: #fff;
  color: #000;
}

.content {
  max-width: 960px;
  margin: 2rem auto;
  padding: 0 1rem;
}

.section {
  margin-bottom: 3rem;
}

.section h2 {
<<<<<<< HEAD
  color: var(--ts-secondary);
=======
>>>>>>> 0b6e7380
  border-bottom: 2px solid var(--ts-primary);
  padding-bottom: 0.25rem;
  margin-bottom: 1rem;
}

.cards {
  display: grid;
  grid-template-columns: repeat(auto-fit, minmax(280px, 1fr));
  gap: 1rem;
}

.card {
<<<<<<< HEAD
  background: var(--ts-surface);
  border-left: 4px solid var(--ts-primary);
  border-radius: 8px;
  padding: 1rem;
  box-shadow: 0 2px 4px rgba(0, 0, 0, 0.6);
=======
  background: var(--ts-bg);
  border: 1px solid var(--ts-primary);
  border-radius: 8px;
  padding: 1rem;
  margin-bottom: 1rem;
  box-shadow: 0 1px 3px rgba(0, 0, 0, 0.5);
>>>>>>> 0b6e7380
}

.card h3 {
  margin-top: 0;
}

<<<<<<< HEAD
.card h3 a {
  color: var(--ts-secondary);
}

a {
  color: var(--ts-secondary);
  text-decoration: none;
}

a:hover {
=======
a {
>>>>>>> 0b6e7380
  color: var(--ts-primary);
}

.vendor-folders summary {
  cursor: pointer;
  font-size: 1.25rem;
<<<<<<< HEAD
  color: var(--ts-text);
  background: var(--ts-surface);
  padding: 0.5rem 1rem;
  border-left: 4px solid var(--ts-primary);
  border-radius: 4px;
=======
  color: var(--ts-primary);
>>>>>>> 0b6e7380
  margin-bottom: 0.5rem;
}

.vendor-folders details {
  margin-bottom: 1rem;
<<<<<<< HEAD
}

.empty {
  text-align: center;
  margin-top: 2rem;
=======
>>>>>>> 0b6e7380
}<|MERGE_RESOLUTION|>--- conflicted
+++ resolved
@@ -1,36 +1,19 @@
-/* ThoughtSpot-inspired palette and gradients */
 :root {
   --ts-primary: #4e3289;
-<<<<<<< HEAD
-  --ts-secondary: #00b4d8;
-  --ts-bg: #ffffff;
-  --ts-surface: #f5f5f5;
-  --ts-text: #000000;
-=======
   --ts-bg: #020202;
   --ts-text: #ffffff;
->>>>>>> 0b6e7380
 }
 
 body {
   margin: 0;
   font-family: 'Segoe UI', Tahoma, sans-serif;
   background: var(--ts-bg);
-<<<<<<< HEAD
-  min-height: 100vh;
-=======
->>>>>>> 0b6e7380
   color: var(--ts-text);
 }
 
 .navbar {
-<<<<<<< HEAD
-  background: linear-gradient(90deg, var(--ts-primary) 0%, var(--ts-secondary) 100%);
-  color: #fff;
-=======
   background: var(--ts-primary);
   color: var(--ts-text);
->>>>>>> 0b6e7380
   display: flex;
   align-items: center;
   justify-content: space-between;
@@ -73,86 +56,39 @@
 }
 
 .section {
-  margin-bottom: 3rem;
+  margin-bottom: 2rem;
 }
 
 .section h2 {
-<<<<<<< HEAD
-  color: var(--ts-secondary);
-=======
->>>>>>> 0b6e7380
   border-bottom: 2px solid var(--ts-primary);
   padding-bottom: 0.25rem;
   margin-bottom: 1rem;
 }
 
-.cards {
-  display: grid;
-  grid-template-columns: repeat(auto-fit, minmax(280px, 1fr));
-  gap: 1rem;
-}
-
 .card {
-<<<<<<< HEAD
-  background: var(--ts-surface);
-  border-left: 4px solid var(--ts-primary);
-  border-radius: 8px;
-  padding: 1rem;
-  box-shadow: 0 2px 4px rgba(0, 0, 0, 0.6);
-=======
   background: var(--ts-bg);
   border: 1px solid var(--ts-primary);
   border-radius: 8px;
   padding: 1rem;
   margin-bottom: 1rem;
   box-shadow: 0 1px 3px rgba(0, 0, 0, 0.5);
->>>>>>> 0b6e7380
 }
 
 .card h3 {
   margin-top: 0;
 }
 
-<<<<<<< HEAD
-.card h3 a {
-  color: var(--ts-secondary);
-}
-
 a {
-  color: var(--ts-secondary);
-  text-decoration: none;
-}
-
-a:hover {
-=======
-a {
->>>>>>> 0b6e7380
   color: var(--ts-primary);
 }
 
 .vendor-folders summary {
   cursor: pointer;
   font-size: 1.25rem;
-<<<<<<< HEAD
-  color: var(--ts-text);
-  background: var(--ts-surface);
-  padding: 0.5rem 1rem;
-  border-left: 4px solid var(--ts-primary);
-  border-radius: 4px;
-=======
   color: var(--ts-primary);
->>>>>>> 0b6e7380
   margin-bottom: 0.5rem;
 }
 
 .vendor-folders details {
   margin-bottom: 1rem;
-<<<<<<< HEAD
-}
-
-.empty {
-  text-align: center;
-  margin-top: 2rem;
-=======
->>>>>>> 0b6e7380
 }